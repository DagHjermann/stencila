--- conflicted
+++ resolved
@@ -15,19 +15,11 @@
   let d = new Document()
   let c = new DocumentJupyterNotebookConverter()
 
-<<<<<<< HEAD
-  c.load(d, '{"cells":[{"cell_type":"markdown","source":["# Heading 1"]}]}')
-  t.equal(d.html, '<h1 id="heading-1">Heading 1</h1>', 'load JSON')
-
-  c.load(d, {cells: [{cell_type: 'markdown', source: ['# Heading 1']}]})
-  t.equal(d.html, '<h1 id="heading-1">Heading 1</h1>', 'load Object')
-=======
   c.load(d, '{"cells":[{"cell_type":"markdown","source":["# Heading 1\\n"]}]}')
   t.equal(d.html, '<h1>Heading 1</h1>', 'load JSON')
 
   c.load(d, {cells: [{cell_type: 'markdown', source: ['# Heading 1\n']}]})
   t.equal(d.html, '<h1>Heading 1</h1>', 'load Object')
->>>>>>> b8821dff
 
   c.load(d, {cells: [{cell_type: 'markdown', source: ['```\n', 'let x = 56\n', 'x < 65\n', '```\n']}]})
   t.equal(d.html, '<pre><code>let x = 56\nx &lt; 65</code></pre>', 'load Object')
@@ -58,11 +50,8 @@
       }
     ]
   })
-<<<<<<< HEAD
-  t.equal(d.html, '<h1 id="heading-1">Heading 1</h1>\n<pre data-execute="py">&quot;Foo&quot;</pre>')
-=======
+
   t.equal(d.html, '<div data-execute="r">\n  <pre data-code="">plot(1,1)</pre><img src="data:image/png;base64,PNGdata" data-result="img" data-format="png"></div>')
->>>>>>> b8821dff
 
   t.end()
 })
