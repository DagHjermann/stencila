#include <stencila/stencil.hpp>
#include <stencila/string.hpp>

namespace Stencila {

std::string Stencil::html(bool document,bool indent) const {
<<<<<<< HEAD
	if(not document){
		// Return content only
		return Xml::Document::dump(indent);
	} else {
		// Return a complete HTML document
		Html::Document doc;
		typedef Xml::Node Node;

		// Being a valid HTML5 document, doc already has a <head> <title> and <body>
		Node head = doc.find("head");
		Node body = doc.find("body");

		// Title is repeated in <title>
		// Although we are creating an XHTML5 document, an empty title tag (i.e <title />)
		// can cause browser parsing errors. So always ensure that there is some title content.
		auto t = title();
		if(t.length()==0) t = "Untitled";
		head.find("title").text(t);

		// Description is repeated in <meta>
		auto d = description();
		if(d.length()>0){
			head.append("meta",{
				{"name","description"},
				{"content",d}
			});
		}

		// Keywords are repeated in <meta>
		auto k = keywords();
		if(k.size()>0){
			head.append("meta",{
				{"name","keywords"},
				{"content",join(k,", ")}
			});
		}

		// The following tags are appended with a space as content so that they do not
		// get rendered as empty tags (e.g. <script... />). Whilst empty tags should be OK with XHTML
		// they can cause problems with some browsers.

		/**
		 * <link rel="stylesheet" ...
		 *
		 * Links to CSS stylesheets are [placed in the head](http://developer.yahoo.com/performance/rules.html#css_top) 
		 * Use a site-root relative path (by adding the leading forward slash) so that CSS can be served from 
		 * localhost.
		 */
		std::string css = "/" + theme() + "/theme.css";
		head.append("link",{
			{"rel","stylesheet"},
			{"type","text/css"},
			{"href",css}
		}," ");

		// A fallback function to load the theme CSS from http://stenci.la if it is not served from the 
		// host of this HTML (e.g. file:// or some non-Stencila-aware server)
		std::string fallback = "(function(c){\n";
		// Local variables
		fallback += "\tvar d=document,s,i,l;\n";
		// Check to see if the theme stylesheet has been loaded
		// The theme CSS will not necessarily be the first stylesheet and no all stylesheets have `href`
		// The try block is to avoid the security error raised by Firefox for accessing cross domain stylesheets
		// If this happens it means the theme CSS was not loaded from the current domain so do not return
		// See http://stackoverflow.com/questions/21642277/security-error-the-operation-is-insecure-in-firefox-document-stylesheets
		// Note use of `!=` instead of `<` to avoid escaping in generated HTML
		fallback += "\ts=d.styleSheets;for(i=0;i!=s.length;i++){if((s[i].href||'').match(c)){try{if(s[i].cssRules.length)return;}catch(e){}}}\n";
		// If still in the function the stylesheet must not have been loaded so create
		// a new <link> to the theme CSS on http://stenci.la
		fallback += "\tl=d.createElement('link');l.rel='stylesheet';l.type='text/css';l.href='http://stenci.la'+c;\n";
		// To prevent flash of unstyled content (FOUC) while the new <link> is loading make the document class 'unready'
		// and then remove this class when the style is loaded (there is a fallback to this fallback at end of document).
		// See http://www.techrepublic.com/blog/web-designer/how-to-prevent-flash-of-unstyled-content-on-your-websites/
		fallback += "\td.documentElement.className='unready';l.onload=function(){d.documentElement.className='';};\n";
		// Append new link to head
		fallback += "\td.getElementsByTagName('head')[0].appendChild(l);\n";
		// Call the function
		fallback += "})('"+css+"');";
		// Add CSS fallback Javascript
		head.append("script",{{"type","text/javascript"}},fallback);
		// Add CSS fallback style for the unready document
		head.append("style",{{"type","text/css"}},".unready{display:none;}");

		/**
		 * Authors are repeated as `<a rel="author" ...>` elements within an `<address>` element.
		 * The placement of `<address>` as a child of `<body>` should mean that this authors list applies to the whole document.
		 * See:
		 *   http://html5doctor.com/the-address-element/
		 *   http://www.w3.org/TR/html5/sections.html#the-address-element
		 *   http://stackoverflow.com/questions/7290504/which-html5-tag-should-i-use-to-mark-up-an-authors-name
		 *   http://stackoverflow.com/a/7295013
		 */
		auto a = authors();
		if(a.size()>0){
			auto authors_elem = body.append("address",{
				{"id","authors"}
			}," ");
			for(auto author : authors()){
				authors_elem.append("a",{
					{"rel","author"},
					{"href","#"}
				},author);
			}
		}        

		/**
		 * #content
		 *
		 * Content is placed in a <main> rather than just using the <body> so that 
		 * extra HTML elements can be added by the theme without affecting the stencil's content.
		 */
		auto content = body.append("main",{
			{"id","content"}
		}," ");
		content.append(*this);

		/**
		 * <script>
		 *
		 * Script elements are [placed at bottom of page](http://developer.yahoo.com/performance/rules.html#js_bottom)
		 * Files are with a fallback to hub.
		 */
		body.append("script",{{"src","/core/components/themes/base/boot.js"}}," ");
		body.append("script","if(!window.Stencila){window.StencilaHost='http://stenci.la';document.write(unescape('%3Cscript src=\"http://stenci.la/core/themes/boot.js\"%3E%3C/script%3E'))}");
		body.append("script","window.Stencila.Booter.theme('" + theme() + "');");

		// Fallback to the CSS fallback! Remove the `unready` class from the root element is not already
		// removed. This is in case the remote CSS link added by the CSS fallback function (see above) fails to load.
		body.append("script","window.setTimeout(function(){document.documentElement.className='';},10000)");

		// Validate the HTML5 document before dumping it
		doc.validate();
		return doc.dump();
	}
=======
    if(not document){
        // Return content only
        return Xml::Document::dump(indent);
    } else {
        // Return a complete HTML document
        Html::Document doc;
        typedef Xml::Node Node;

        // Being a valid HTML5 document, doc already has a <head> <title> and <body>
        Node head = doc.find("head");
        Node body = doc.find("body");

        // Title is repeated in <title>
        // Although we are creating an XHTML5 document, an empty title tag (i.e <title />)
        // can cause browser parsing errors. So always ensure that there is some title content.
        auto t = title();
        if(t.length()==0) t = "Untitled";
        head.find("title").text(t);

        // Description is repeated in <meta>
        auto d = description();
        if(d.length()>0){
            head.append("meta",{
                {"name","description"},
                {"content",d}
            });
        }

        // Keywords are repeated in <meta>
        auto k = keywords();
        if(k.size()>0){
            head.append("meta",{
                {"name","keywords"},
                {"content",join(k,", ")}
            });
        }

        // The following tags are appended with a space as content so that they do not
        // get rendered as empty tags (e.g. <script... />). Whilst empty tags should be OK with XHTML
        // they can cause problems with some browsers.

        /**
         * <link rel="stylesheet" ...
         *
         * Links to CSS stylesheets are [placed in the head](http://developer.yahoo.com/performance/rules.html#css_top) 
         * Use a site-root relative path (by adding the leading forward slash) so that CSS can be served from 
         * localhost.
         */
        std::string css = "/" + theme() + "/theme.css";
        head.append("link",{
            {"rel","stylesheet"},
            {"type","text/css"},
            {"href",css}
        }," ");

        // A fallback function to load the theme CSS from http://stenci.la if it is not served from the 
        // host of this HTML (e.g. file:// or some non-Stencila-aware server)
        std::string fallback = "(function(c){\n";
        // Local variables
        fallback += "\tvar d=document,s,i,l;\n";
        // Check to see if the theme stylesheet has been loaded
        // The theme CSS will not necessarily be the first stylesheet and no all stylesheets have `href`
        // The try block is to avoid the security error raised by Firefox for accessing cross domain stylesheets
        // If this happens it means the theme CSS was not loaded from the current domain so do not return
        // See http://stackoverflow.com/questions/21642277/security-error-the-operation-is-insecure-in-firefox-document-stylesheets
        // Note use of `!=` instead of `<` to avoid escaping in generated HTML
        fallback += "\ts=d.styleSheets;for(i=0;i!=s.length;i++){if((s[i].href||'').match(c)){try{if(s[i].cssRules.length)return;}catch(e){}}}\n";
        // If still in the function the stylesheet must not have been loaded so create
        // a new <link> to the theme CSS on http://stenci.la
        fallback += "\tl=d.createElement('link');l.rel='stylesheet';l.type='text/css';l.href='http://stenci.la'+c;\n";
        // To prevent flash of unstyled content (FOUC) while the new <link> is loading make the document class 'unready'
        // and then remove this class when the style is loaded (there is a fallback to this fallback at end of document).
        // See http://www.techrepublic.com/blog/web-designer/how-to-prevent-flash-of-unstyled-content-on-your-websites/
        fallback += "\td.documentElement.className='unready';l.onload=function(){d.documentElement.className='';};\n";
        // Append new link to head
        fallback += "\td.getElementsByTagName('head')[0].appendChild(l);\n";
        // Call the function
        fallback += "})('"+css+"');";
        // Add CSS fallback Javascript
        head.append("script",{{"type","text/javascript"}},fallback);
        // Add CSS fallback style for the unready document
        head.append("style",{{"type","text/css"}},".unready{display:none;}");

        /**
         * Authors are repeated as `<a rel="author" ...>` elements within an `<address>` element.
         * The placement of `<address>` as a child of `<body>` should mean that this authors list applies to the whole document.
         * See:
         *   http://html5doctor.com/the-address-element/
         *   http://www.w3.org/TR/html5/sections.html#the-address-element
         *   http://stackoverflow.com/questions/7290504/which-html5-tag-should-i-use-to-mark-up-an-authors-name
         *   http://stackoverflow.com/a/7295013
         */
        auto a = authors();
        if(a.size()>0){
            auto authors_elem = body.append("address",{
                {"id","authors"}
            }," ");
            for(auto author : authors()){
                authors_elem.append("a",{
                    {"rel","author"},
                    {"href","#"}
                },author);
            }
        }        

        /**
         * #content
         *
         * Content is placed in a <main> rather than just using the <body> so that 
         * extra HTML elements can be added by the theme without affecting the stencil's content.
         */
        auto content = body.append("main",{
            {"id","content"}
        }," ");
        content.append(*this);

        /**
         * <script>
         *
         * Script elements are [placed at bottom of page](http://developer.yahoo.com/performance/rules.html#js_bottom)
         */
        // Theme booter...
        const std::string booter = "/core/components/themes/base/boot.js";
        // get booter locally...
        body.append("script",{{"src",booter}}," ");
        // or, fallback to hub
        body.append(
            "script",
            std::string("if(!window.Stencila){") +
                "window.StencilaHost='http://stenci.la';" +
                "document.write(unescape('%3Cscript src=\"" +
                    "http://stenci.la" + booter + "\"%3E%3C/script%3E'" +
                "))" +
            "}"
        );
        body.append("script","window.Stencila.Booter.theme('" + theme() + "');");

        // Fallback to the CSS fallback! Remove the `unready` class from the root element is not already
        // removed. This is in case the remote CSS link added by the CSS fallback function (see above) fails to load.
        body.append("script","window.setTimeout(function(){document.documentElement.className='';},10000)");

        // Validate the HTML5 document before dumping it
        doc.validate();
        return doc.dump();
    }
>>>>>>> cf7161f3
}


Stencil& Stencil::html(const std::string& html){
	// Clear content before appending new content from Html::Document
	clear();
	Html::Document doc(html);
	auto body = doc.find("body");
	if(auto elem = body.find("main","id","content")){
		append_children(elem);
	}
	else append_children(doc.find("body"));
	return *this;
}

} //namespace Stencila<|MERGE_RESOLUTION|>--- conflicted
+++ resolved
@@ -4,7 +4,6 @@
 namespace Stencila {
 
 std::string Stencil::html(bool document,bool indent) const {
-<<<<<<< HEAD
 	if(not document){
 		// Return content only
 		return Xml::Document::dump(indent);
@@ -127,8 +126,20 @@
 		 * Script elements are [placed at bottom of page](http://developer.yahoo.com/performance/rules.html#js_bottom)
 		 * Files are with a fallback to hub.
 		 */
-		body.append("script",{{"src","/core/components/themes/base/boot.js"}}," ");
-		body.append("script","if(!window.Stencila){window.StencilaHost='http://stenci.la';document.write(unescape('%3Cscript src=\"http://stenci.la/core/themes/boot.js\"%3E%3C/script%3E'))}");
+		// Theme booter...
+		const std::string booter = "/core/components/themes/base/boot.js";
+		// get booter locally...
+		body.append("script",{{"src",booter}}," ");
+		// or, fallback to hub
+		body.append(
+			"script",
+			std::string("if(!window.Stencila){") +
+				"window.StencilaHost='http://stenci.la';" +
+				"document.write(unescape('%3Cscript src=\"" +
+					"http://stenci.la" + booter + "\"%3E%3C/script%3E'" +
+				"))" +
+			"}"
+		);
 		body.append("script","window.Stencila.Booter.theme('" + theme() + "');");
 
 		// Fallback to the CSS fallback! Remove the `unready` class from the root element is not already
@@ -139,153 +150,6 @@
 		doc.validate();
 		return doc.dump();
 	}
-=======
-    if(not document){
-        // Return content only
-        return Xml::Document::dump(indent);
-    } else {
-        // Return a complete HTML document
-        Html::Document doc;
-        typedef Xml::Node Node;
-
-        // Being a valid HTML5 document, doc already has a <head> <title> and <body>
-        Node head = doc.find("head");
-        Node body = doc.find("body");
-
-        // Title is repeated in <title>
-        // Although we are creating an XHTML5 document, an empty title tag (i.e <title />)
-        // can cause browser parsing errors. So always ensure that there is some title content.
-        auto t = title();
-        if(t.length()==0) t = "Untitled";
-        head.find("title").text(t);
-
-        // Description is repeated in <meta>
-        auto d = description();
-        if(d.length()>0){
-            head.append("meta",{
-                {"name","description"},
-                {"content",d}
-            });
-        }
-
-        // Keywords are repeated in <meta>
-        auto k = keywords();
-        if(k.size()>0){
-            head.append("meta",{
-                {"name","keywords"},
-                {"content",join(k,", ")}
-            });
-        }
-
-        // The following tags are appended with a space as content so that they do not
-        // get rendered as empty tags (e.g. <script... />). Whilst empty tags should be OK with XHTML
-        // they can cause problems with some browsers.
-
-        /**
-         * <link rel="stylesheet" ...
-         *
-         * Links to CSS stylesheets are [placed in the head](http://developer.yahoo.com/performance/rules.html#css_top) 
-         * Use a site-root relative path (by adding the leading forward slash) so that CSS can be served from 
-         * localhost.
-         */
-        std::string css = "/" + theme() + "/theme.css";
-        head.append("link",{
-            {"rel","stylesheet"},
-            {"type","text/css"},
-            {"href",css}
-        }," ");
-
-        // A fallback function to load the theme CSS from http://stenci.la if it is not served from the 
-        // host of this HTML (e.g. file:// or some non-Stencila-aware server)
-        std::string fallback = "(function(c){\n";
-        // Local variables
-        fallback += "\tvar d=document,s,i,l;\n";
-        // Check to see if the theme stylesheet has been loaded
-        // The theme CSS will not necessarily be the first stylesheet and no all stylesheets have `href`
-        // The try block is to avoid the security error raised by Firefox for accessing cross domain stylesheets
-        // If this happens it means the theme CSS was not loaded from the current domain so do not return
-        // See http://stackoverflow.com/questions/21642277/security-error-the-operation-is-insecure-in-firefox-document-stylesheets
-        // Note use of `!=` instead of `<` to avoid escaping in generated HTML
-        fallback += "\ts=d.styleSheets;for(i=0;i!=s.length;i++){if((s[i].href||'').match(c)){try{if(s[i].cssRules.length)return;}catch(e){}}}\n";
-        // If still in the function the stylesheet must not have been loaded so create
-        // a new <link> to the theme CSS on http://stenci.la
-        fallback += "\tl=d.createElement('link');l.rel='stylesheet';l.type='text/css';l.href='http://stenci.la'+c;\n";
-        // To prevent flash of unstyled content (FOUC) while the new <link> is loading make the document class 'unready'
-        // and then remove this class when the style is loaded (there is a fallback to this fallback at end of document).
-        // See http://www.techrepublic.com/blog/web-designer/how-to-prevent-flash-of-unstyled-content-on-your-websites/
-        fallback += "\td.documentElement.className='unready';l.onload=function(){d.documentElement.className='';};\n";
-        // Append new link to head
-        fallback += "\td.getElementsByTagName('head')[0].appendChild(l);\n";
-        // Call the function
-        fallback += "})('"+css+"');";
-        // Add CSS fallback Javascript
-        head.append("script",{{"type","text/javascript"}},fallback);
-        // Add CSS fallback style for the unready document
-        head.append("style",{{"type","text/css"}},".unready{display:none;}");
-
-        /**
-         * Authors are repeated as `<a rel="author" ...>` elements within an `<address>` element.
-         * The placement of `<address>` as a child of `<body>` should mean that this authors list applies to the whole document.
-         * See:
-         *   http://html5doctor.com/the-address-element/
-         *   http://www.w3.org/TR/html5/sections.html#the-address-element
-         *   http://stackoverflow.com/questions/7290504/which-html5-tag-should-i-use-to-mark-up-an-authors-name
-         *   http://stackoverflow.com/a/7295013
-         */
-        auto a = authors();
-        if(a.size()>0){
-            auto authors_elem = body.append("address",{
-                {"id","authors"}
-            }," ");
-            for(auto author : authors()){
-                authors_elem.append("a",{
-                    {"rel","author"},
-                    {"href","#"}
-                },author);
-            }
-        }        
-
-        /**
-         * #content
-         *
-         * Content is placed in a <main> rather than just using the <body> so that 
-         * extra HTML elements can be added by the theme without affecting the stencil's content.
-         */
-        auto content = body.append("main",{
-            {"id","content"}
-        }," ");
-        content.append(*this);
-
-        /**
-         * <script>
-         *
-         * Script elements are [placed at bottom of page](http://developer.yahoo.com/performance/rules.html#js_bottom)
-         */
-        // Theme booter...
-        const std::string booter = "/core/components/themes/base/boot.js";
-        // get booter locally...
-        body.append("script",{{"src",booter}}," ");
-        // or, fallback to hub
-        body.append(
-            "script",
-            std::string("if(!window.Stencila){") +
-                "window.StencilaHost='http://stenci.la';" +
-                "document.write(unescape('%3Cscript src=\"" +
-                    "http://stenci.la" + booter + "\"%3E%3C/script%3E'" +
-                "))" +
-            "}"
-        );
-        body.append("script","window.Stencila.Booter.theme('" + theme() + "');");
-
-        // Fallback to the CSS fallback! Remove the `unready` class from the root element is not already
-        // removed. This is in case the remote CSS link added by the CSS fallback function (see above) fails to load.
-        body.append("script","window.setTimeout(function(){document.documentElement.className='';},10000)");
-
-        // Validate the HTML5 document before dumping it
-        doc.validate();
-        return doc.dump();
-    }
->>>>>>> cf7161f3
 }
 
 
